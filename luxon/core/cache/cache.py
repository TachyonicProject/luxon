# -*- coding: utf-8 -*-
# Copyright (c) 2018 Christiaan Frans Rademan.
# All rights reserved.
#
# Redistribution and use in source and binary forms, with or without
# modification, are permitted provided that the following conditions are met:
#
# * Redistributions of source code must retain the above copyright notice, this
#   list of conditions and the following disclaimer.
#
# * Redistributions in binary form must reproduce the above copyright notice,
#   this list of conditions and the following disclaimer in the documentation
#   and/or other materials provided with the distribution.
#
# * Neither the name of the copyright holders nor the names of its
#   contributors may be used to endorse or promote products derived from
#   this software without specific prior written permission.
#
# THIS SOFTWARE IS PROVIDED BY THE COPYRIGHT HOLDERS AND CONTRIBUTORS "AS IS"
# AND ANY EXPRESS OR IMPLIED WARRANTIES, INCLUDING, BUT NOT LIMITED TO, THE
# IMPLIED WARRANTIES OF MERCHANTABILITY AND FITNESS FOR A PARTICULAR PURPOSE
# ARE DISCLAIMED. IN NO EVENT SHALL THE COPYRIGHT HOLDER OR CONTRIBUTORS BE
# LIABLE FOR ANY DIRECT, INDIRECT, INCIDENTAL, SPECIAL, EXEMPLARY, OR
# CONSEQUENTIAL DAMAGES (INCLUDING, BUT NOT LIMITED TO, PROCUREMENT OF
# SUBSTITUTE GOODS OR SERVICES; LOSS OF USE, DATA, OR PROFITS; OR BUSINESS
# INTERRUPTION) HOWEVER CAUSED AND ON ANY THEORY OF LIABILITY, WHETHER IN
# CONTRACT, STRICT LIABILITY, OR TORT (INCLUDING NEGLIGENCE OR OTHERWISE)
# ARISING IN ANY WAY OUT OF THE USE OF THIS SOFTWARE, EVEN IF ADVISED OF
# THE POSSIBILITY OF SUCH DAMAGE.
from luxon import g
from luxon.utils.imports import get_class
from luxon.utils.singleton import Singleton


class Cache(metaclass=Singleton):
    """Caching class

    Used to globally cache objects using the class specified in the
    *settings.ini* file

    """
    def __init__(self):
        max_objects = g.app.config.getint('cache',
                                          'max_objects')
        max_object_size = g.app.config.getint('cache',
                                              'max_object_size')
        self._cached_backend = get_class(
            g.app.config.get('cache',
                             'backend'))(
                             max_objects,
                             max_object_size)

    def store(self, reference, obj, expire=60):
        """Store object

        Args:
            reference (str): reference to object
            obj (obj): object to be cached
            expire (int): time to expire (s)
        """
        if expire > 604800:  # 7 days
            expire = 604800

        self._cached_backend.store(reference, obj, expire)

    def load(self, reference):
<<<<<<< HEAD
        """Returns Cached Object

        Args:
            reference (str): reference to object to be loaded

        Returns:
            object from cache
        """
        return _cached_backend.load(reference)
=======
        return self._cached_backend.load(reference)
>>>>>>> 7462bd54
<|MERGE_RESOLUTION|>--- conflicted
+++ resolved
@@ -64,7 +64,6 @@
         self._cached_backend.store(reference, obj, expire)
 
     def load(self, reference):
-<<<<<<< HEAD
         """Returns Cached Object
 
         Args:
@@ -73,7 +72,5 @@
         Returns:
             object from cache
         """
-        return _cached_backend.load(reference)
-=======
         return self._cached_backend.load(reference)
->>>>>>> 7462bd54
+
